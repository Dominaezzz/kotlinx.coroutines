/*
 * Copyright 2016-2018 JetBrains s.r.o. Use of this source code is governed by the Apache 2.0 license.
 */

@file:JvmMultifileClass
@file:JvmName("JobKt")

package kotlinx.coroutines.experimental

import kotlinx.coroutines.experimental.internal.*
import kotlinx.coroutines.experimental.selects.*
import kotlin.coroutines.experimental.*

// --------------- core job interfaces ---------------

/**
 * A background job. Conceptually, a job is a cancellable thing with a life-cycle that
 * culminates in its completion. Jobs can be arranged into parent-child hierarchies where cancellation
 * of parent lead to an immediate cancellation of all its [children] and vice versa.
 *
 * The most basic instances of [Job] are created with [launch][CoroutineScope.launch] coroutine builder or with a
 * `Job()` factory function.
 * Conceptually, an execution of the job does not produce a result value. Jobs are launched solely for their
 * side-effects. See [Deferred] interface for a job that produces a result.
 *
 * A job has the following states:
 *
 * | **State**                        | [isActive] | [isCompleted] | [isCancelled] |
 * | -------------------------------- | ---------- | ------------- | ------------- |
 * | _New_ (optional initial state)   | `false`    | `false`       | `false`       |
 * | _Active_ (default initial state) | `true`     | `false`       | `false`       |
 * | _Completing_ (transient state)   | `true`     | `false`       | `false`       |
 * | _Cancelling_ (transient state)   | `false`    | `false`       | `true`        |
 * | _Cancelled_ (final state)        | `false`    | `true`        | `true`        |
 * | _Completed_ (final state)        | `false`    | `true`        | `false`       |
 *
 * Usually, a job is created in _active_ state (it is created and started). However, coroutine builders
 * that provide an optional `start` parameter create a coroutine in _new_ state when this parameter is set to
 * [CoroutineStart.LAZY]. Such a job can be made _active_ by invoking [start] or [join].
 *
 * A job is _active_ while the coroutine is working. Failure of the job makes it _cancelling_.
 * A job can be cancelled it at any time with [cancel] function that forces it to transition to
 * _cancelling_ state immediately. The job becomes _cancelled_  when it finishes executing it work.
 *
 * ```
 *                                       wait children
 * +-----+ start  +--------+ complete   +-------------+  finish  +-----------+
 * | New | -----> | Active | ---------> | Completing  | -------> | Completed |
 * +-----+        +--------+            +-------------+          +-----------+
 *                  |        cancel        |
 *                  |     +----------------+
 *                  |     |
 *                  V     V
 *              +------------+                           finish  +-----------+
 *              | Cancelling | --------------------------------> | Cancelled |
 *              +------------+                                   +-----------+
 * ```
 *
 * A `Job` instance in the
 * [coroutineContext](https://kotlinlang.org/api/latest/jvm/stdlib/kotlin.coroutines.experimental/coroutine-context.html)
 * represents the coroutine itself.
 *
 * A job can have a _parent_ job. A job with a parent is cancelled when its parent is cancelled.
 * Parent job waits in _completing_ or _cancelling_ state for all its children to complete before finishing.
 * Note, that _completing_ state is purely internal to the job. For an outside observer a _completing_ job is still
 * active, while internally it is waiting for its children.
 *
 * All functions on this interface and on all interfaces derived from it are **thread-safe** and can
 * be safely invoked from concurrent coroutines without external synchronization.
 */
public interface Job : CoroutineContext.Element {
    /**
     * Key for [Job] instance in the coroutine context.
     */
    public companion object Key : CoroutineContext.Key<Job> {
        /**
         * Creates a new job object in _active_ state.
         * It is optionally a child of a [parent] job.
         * @suppress **Deprecated**
         */
        @Deprecated("Replaced with top-level function", level = DeprecationLevel.HIDDEN)
        public operator fun invoke(parent: Job? = null): Job = Job(parent)

        init {
            /*
             * Here we make sure that CoroutineExceptionHandler is always initialized in advance, so
             * that if a coroutine fails due to StackOverflowError we don't fail to report this error
             * trying to initialize CoroutineExceptionHandler
             */
            CoroutineExceptionHandler
        }
    }

    // ------------ state query ------------

    /**
     * Returns `true` when this job is active -- it was already started and has not completed or failed yet.
     * The job that is waiting for its [children] to complete is still considered to be active if it
     * has not failed and was not cancelled.
     */
    public val isActive: Boolean

    /**
     * Returns `true` when this job has completed for any reason. A job that has failed or cancelled
     * and has finished its execution is also considered complete. Job becomes complete only after
     * all its [children] complete.
     */
    public val isCompleted: Boolean

    /**
     * Returns `true` if this job was cancelled for any reason, either by explicit invocation of [cancel] or
     * because it had failed or its children or parent was cancelled.
     * In the general case, it does not imply that the
     * job has already [completed][isCompleted], because it may still be finishing whatever it was doing and
     * waiting for its [children] to complete.
     */
    public val isCancelled: Boolean

    /**
     * Returns [CancellationException] that signals the completion of this job. This function is
     * used by [cancellable][suspendCancellableCoroutine] suspending functions. They throw exception
     * returned by this function when they suspend in the context of this job and this job becomes _complete_.
     *
     * This function returns the original [cancel] cause of this job if that `cause` was an instance of
     * [CancellationException]. Otherwise (if this job was cancelled with a cause of a different type, or
     * was cancelled without a cause, or had completed normally), an instance of [CancellationException] is
     * returned. The [CancellationException.cause] of the resulting [CancellationException] references
     * the original cancellation cause that was passed to [cancel] function.
     *
<<<<<<< HEAD
     * This function throws [IllegalStateException] when invoked on a job that is still active.
     *
     * @suppress **This is unstable API and it is subject to change.**
=======
     * This function throws [IllegalStateException] when invoked on a job that has not
     * [completed][isCompleted] nor [cancelled][isCancelled] yet.
     *
     * @suppress **This an internal API and should not be used from general code.**
>>>>>>> f3071595
     */
    @InternalCoroutinesApi
    public fun getCancellationException(): CancellationException

    /**
     * @suppress **Deprecated**: Renamed to [getCancellationException]
     */
    @Deprecated("Renamed to getCancellationException", replaceWith = ReplaceWith("getCancellationException()"))
    public fun getCompletionException(): Throwable =
        getCancellationException()

    // ------------ state update ------------

    /**
     * Starts coroutine related to this job (if any) if it was not started yet.
     * The result `true` if this invocation actually started coroutine or `false`
     * if it was already started or completed.
     */
    public fun start(): Boolean

    /**
     * Cancels this job.
     * The result is `true` if this job was either cancelled as a result of this invocation
     * or was already being cancelled.
     * If job is already completed, method returns `false`.
     */
    public fun cancel(): Boolean

    /**
     * Cancels this job with an optional cancellation [cause].
     * The result is `true` if this job was either cancelled as a result of this invocation
     * or it's being cancelled and given [cause] was successfully received by the job and will be properly handled, `false` otherwise.
     *
     * If this method returned `false`, then caller is responsible for handling [cause].
     * If job is already completed, method returns `false`.
     *
     * When cancellation has a clear reason in the code, an instance of [CancellationException] should be created
     * at the corresponding original cancellation site and passed into this method to aid in debugging by providing
     * both the context of cancellation and text description of the reason.
     *
     * **Note: This is an experimental api.** Cancellation of a job with exception may change its semantics in the future.
     */
    @ExperimentalCoroutinesApi
    public fun cancel(cause: Throwable? = null): Boolean

    // ------------ parent-child ------------
    
    /**
     * Returns a sequence of this job's children.
     *
     * A job becomes a child of this job when it is constructed with this job in its
     * [CoroutineContext] or using an explicit `parent` parameter.
     *
     * A parent-child relation has the following effect:
     *
     * * Cancellation of parent with [cancel] or its exceptional completion (failure)
     *   immediately cancels all its children.
     * * Parent cannot complete until all its children are complete. Parent waits for all its children to
     *   complete in _completing_ or _cancelling_ state.
     * * Uncaught exception in a child, by default, cancels parent. In particular, this applies to
     *   children created with [launch][CoroutineScope.launch] coroutine builder. Note, that
     *   [async][CoroutineScope.async] and other future-like
     *   coroutine builders do not have uncaught exceptions by definition, since all their exceptions are
     *   caught and are encapsulated in their result.
     */
    public val children: Sequence<Job>

    /**
     * Attaches child job so that this job becomes its parent and
     * returns a handle that should be used to detach it.
     *
     * A parent-child relation has the following effect:
     * * Cancellation of parent with [cancel] or its exceptional completion (failure)
     *   immediately fails all its children.
     * * Parent cannot complete until all its children are complete. Parent waits for all its children to
     *   complete in _completing_ or _cancelling_ states.
     *
     * **A child must store the resulting [ChildHandle] and [dispose][DisposableHandle.dispose] the attachment
     * to its parent on its own completion.**
     *
     * Coroutine builders and job factory functions that accept `parent` [CoroutineContext] parameter
     * lookup a [Job] instance in the parent context and use this function to attach themselves as a child.
     * They also store a reference to the resulting [ChildHandle] and dispose a handle when they complete.
     *
     * @suppress **This is unstable API and it is subject to change.**
     *           This is an internal API. This method is too error prone for public API.
     */
<<<<<<< HEAD
    // ChildJob and ChildHandle are made internal on purpose to further deter 3rd-party impl of Job
    @Suppress("EXPOSED_FUNCTION_RETURN_TYPE", "EXPOSED_PARAMETER_TYPE")
    public fun attachChild(child: ChildJob): ChildHandle
=======
    @InternalCoroutinesApi
    public fun attachChild(child: Job): DisposableHandle
>>>>>>> f3071595

    /**
     * Cancels all children jobs of this coroutine with the given [cause]. Unlike [cancel],
     * the state of this job itself is not affected.
     * @suppress **Deprecated**: Binary compatibility, it is an extension now
     */
    @Deprecated(message = "Binary compatibility, it is an extension now", level = DeprecationLevel.HIDDEN)
    public fun cancelChildren(cause: Throwable? = null)

    // ------------ state waiting ------------

    /**
     * Suspends coroutine until this job is complete. This invocation resumes normally (without exception)
     * when the job is complete for any reason and the [Job] of the invoking coroutine is still [active][isActive].
     * This function also [starts][Job.start] the corresponding coroutine if the [Job] was still in _new_ state.
     *
     * Note, that the job becomes complete only when all its children are complete.
     *
     * This suspending function is cancellable and **always** checks for the cancellation of invoking coroutine's Job.
     * If the [Job] of the invoking coroutine is cancelled or completed when this
     * suspending function is invoked or while it is suspended, this function
     * throws [CancellationException].
     *
     * In particular, it means that a parent coroutine invoking `join` on a child coroutine that was started using
     * `launch(coroutineContext) { ... }` builder throws [CancellationException] if the child
     * had crashed, unless a non-standard [CoroutineExceptionHandler] if installed in the context.
     *
     * This function can be used in [select] invocation with [onJoin] clause.
     * Use [isCompleted] to check for completion of this job without waiting.
     *
     * There is [cancelAndJoin] function that combines an invocation of [cancel] and `join`.
     */
    public suspend fun join()

    /**
     * Clause for [select] expression of [join] suspending function that selects when the job is complete.
     * This clause never fails, even if the job completes exceptionally.
     */
    public val onJoin: SelectClause0

    // ------------ low-level state-notification ------------

    /**
     * @suppress **Deprecated**: For binary compatibility
     */
    @Deprecated(message = "For binary compatibility", level = DeprecationLevel.HIDDEN)
    public fun invokeOnCompletion(handler: CompletionHandler, onCancelling: Boolean): DisposableHandle

    /**
     * @suppress **Deprecated**: Use with named `onCancellation` and `handler` parameters.
     */
    @Deprecated(message = "Use with named `onCancellation` and `handler` parameters", level = DeprecationLevel.WARNING,
        replaceWith = ReplaceWith("this.invokeOnCompletion(onCancellation = onCancelling_, handler = handler)"))
    public fun invokeOnCompletion(onCancelling_: Boolean = false, handler: CompletionHandler): DisposableHandle

    /**
     * Registers handler that is **synchronously** invoked once on completion of this job.
     * When job is already complete, then the handler is immediately invoked
     * with a job's exception or cancellation cause or `null`. Otherwise, handler will be invoked once when this
     * job is complete.
     *
     * The meaning of `cause` that is passed to the handler:
     * * Cause is `null` when job has completed normally.
     * * Cause is an instance of [CancellationException] when job was cancelled _normally_.
     *   **It should not be treated as an error**. In particular, it should not be reported to error logs.
     * * Otherwise, the job had _failed_.
     *
     * The resulting [DisposableHandle] can be used to [dispose][DisposableHandle.dispose] the
     * registration of this handler and release its memory if its invocation is no longer needed.
     * There is no need to dispose the handler after completion of this job. The references to
     * all the handlers are released when this job completes.
     *
     * Installed [handler] should not throw any exceptions. If it does, they will get caught,
     * wrapped into [CompletionHandlerException], and rethrown, potentially causing crash of unrelated code.
     *
     * **Note**: Implementations of `CompletionHandler` must be fast and _lock-free_.
     */
    public fun invokeOnCompletion(handler: CompletionHandler): DisposableHandle

    /**
     * Registers handler that is **synchronously** invoked once on failure or completion of this job.
     * When job is already failing or complete, then the handler is immediately invoked
     * with a job's cancellation cause or `null` unless [invokeImmediately] is set to false.
     * Otherwise, handler will be invoked once when this job is failing or is complete.
     *
     * The meaning of `cause` that is passed to the handler:
     * * Cause is `null` when job has completed normally.
     * * Cause is an instance of [CancellationException] when job was cancelled _normally_.
     *   **It should not be treated as an error**. In particular, it should not be reported to error logs.
     * * Otherwise, the job had _failed_.
     *
     * Invocation of this handler on a transition to a _failing_ state
     * is controlled by [onCancelling] boolean parameter.
     * The handler is invoked when the job is failing when [onCancelling] parameter is set to `true`.
     *
     * The resulting [DisposableHandle] can be used to [dispose][DisposableHandle.dispose] the
     * registration of this handler and release its memory if its invocation is no longer needed.
     * There is no need to dispose the handler after completion of this job. The references to
     * all the handlers are released when this job completes.
     *
     * Installed [handler] should not throw any exceptions. If it does, they will get caught,
     * wrapped into [CompletionHandlerException], and rethrown, potentially causing crash of unrelated code.
     *
     * **Note**: This function is a part of internal machinery that supports parent-child hierarchies
     * and allows for implementation of suspending functions that wait on the Job's state.
     * This function should not be used in general application code.
     * Implementations of `CompletionHandler` must be fast and _lock-free_.
     *
     * @param onCancelling when `true`, then the [handler] is invoked as soon as this job transitions to _failing_ state;
     *        when `false` then the [handler] is invoked only when it transitions to _completed_ state.
     * @param invokeImmediately when `true` and this job is already in the desired state (depending on [onCancelling]),
     *        then the [handler] is immediately and synchronously invoked and no-op [DisposableHandle] is returned;
     *        when `false` then no-op [DisposableHandle] is returned, but the [handler] is not invoked.
     * @param handler the handler.
     * 
<<<<<<< HEAD
     * @suppress **This is unstable API and it is subject to change.**
=======
     * @suppress **This an internal API and should not be used from general code.**
>>>>>>> f3071595
     */
    @InternalCoroutinesApi
    public fun invokeOnCompletion(
        onCancelling: Boolean = false,
        invokeImmediately: Boolean = true,
        handler: CompletionHandler): DisposableHandle

    // ------------ unstable internal API ------------

    /**
     * @suppress **Error**: Operator '+' on two Job objects is meaningless.
     * Job is a coroutine context element and `+` is a set-sum operator for coroutine contexts.
     * The job to the right of `+` just replaces the job the left of `+`.
     */
    @Suppress("DeprecatedCallableAddReplaceWith")
    @Deprecated(message = "Operator '+' on two Job objects is meaningless. " +
        "Job is a coroutine context element and `+` is a set-sum operator for coroutine contexts. " +
        "The job to the right of `+` just replaces the job the left of `+`.",
        level = DeprecationLevel.ERROR)
    public operator fun plus(other: Job) = other
}

/**
 * Creates a new job object in an _active_ state.
 * It is optionally a child of a [parent] job.
 */
@Suppress("FunctionName")
public fun Job(parent: Job? = null): Job = JobImpl(parent)

/**
 * A handle to an allocated object that can be disposed to make it eligible for garbage collection.
 */
public interface DisposableHandle {
    /**
     * Disposes the corresponding object, making it eligible for garbage collection.
     * Repeated invocation of this function has no effect.
     */
    public fun dispose()
}

/**
<<<<<<< HEAD
 * A reference that parent receives from its child so that it can report its failure.
 *
 * @suppress **This is unstable API and it is subject to change.**
 */
internal interface ChildJob : Job {
    /**
     * Parent is reporting failure to the child by invoking this method.
     * Child finds the failure cause using [getCancellationException] of the [parentJob].
     * This method does nothing is the child is already failing.
     *
     * @suppress **This is unstable API and it is subject to change.**
     */
    public fun parentCancelled(parentJob: Job)
}

/**
 * A handle that child keep onto its parent so that it is able to report its failure.
 * 
 * @suppress **This is unstable API and it is subject to change.**
 */
internal interface ChildHandle : DisposableHandle {
    /**
     * Child is reporting failure to the parent by invoking this method.
     * This method is invoked by the child twice. The first time child report its root cause as soon as possible,
     * so that all its siblings and the parent can start finishing their work asap on failure. The second time
     * child invokes this method when it had aggregated and determined its final termination cause.
     *
     * @suppress **This is unstable API and it is subject to change.**
     */
    public fun childCancelled(cause: Throwable): Boolean
}
=======
 * @suppress **This an internal API and should not be used from general code.**
 */
@Suppress("FunctionName")
@InternalCoroutinesApi
public inline fun DisposableHandle(crossinline block: () -> Unit) =
    object : DisposableHandle {
        override fun dispose() {
            block()
        }
    }
>>>>>>> f3071595

// -------------------- Job extensions --------------------

/**
 * Unregisters a specified [registration] when this job is complete.
 *
 * This is a shortcut for the following code with slightly more efficient implementation (one fewer object created).
 * ```
 * invokeOnCompletion { registration.unregister() }
 * ```
 * @suppress: **Deprecated**: Renamed to `disposeOnCompletion`.
 */
@Deprecated(message = "Renamed to `disposeOnCompletion`",
    replaceWith = ReplaceWith("disposeOnCompletion(registration)"))
public fun Job.unregisterOnCompletion(registration: DisposableHandle): DisposableHandle =
    invokeOnCompletion(handler = DisposeOnCompletion(this, registration).asHandler)

/**
 * Disposes a specified [handle] when this job is complete.
 *
 * This is a shortcut for the following code with slightly more efficient implementation (one fewer object created).
 * ```
 * invokeOnCompletion { handle.dispose() }
 * ```
 *
 * @suppress **This an internal API and should not be used from general code.**
 */
@InternalCoroutinesApi
public fun Job.disposeOnCompletion(handle: DisposableHandle): DisposableHandle =
    invokeOnCompletion(handler = DisposeOnCompletion(this, handle).asHandler)

/**
 * Cancels the job and suspends invoking coroutine until the cancelled job is complete.
 *
 * This suspending function is cancellable and **always** checks for the cancellation of invoking coroutine's Job.
 * If the [Job] of the invoking coroutine is cancelled or completed when this
 * suspending function is invoked or while it is suspended, this function
 * throws [CancellationException].
 *
 * In particular, it means that a parent coroutine invoking `cancelAndJoin` on a child coroutine that was started using
 * `launch(coroutineContext) { ... }` builder throws [CancellationException] if the child
 * had crashed, unless a non-standard [CoroutineExceptionHandler] is installed in the context.
 *
 * This is a shortcut for the invocation of [cancel][Job.cancel] followed by [join][Job.join].
 */
public suspend fun Job.cancelAndJoin() {
    cancel()
    return join()
}

/**
 * Cancels all [children][Job.children] jobs of this coroutine with the given [cause] using [Job.cancel]
 * for all of them. Unlike [Job.cancel] on this job as a whole, the state of this job itself is not affected.
 */
@Suppress("EXTENSION_SHADOWED_BY_MEMBER") // See KT-21598
public fun Job.cancelChildren(cause: Throwable? = null) {
    children.forEach { it.cancel(cause) }
}

/**
 * Suspends coroutine until all [children][Job.children] of this job are complete using
 * [Job.join] for all of them. Unlike [Job.join] on this job as a whole, it does not wait until
 * this job is complete.
 *
 * @suppress **Deprecated**: No replacement. Group child in a `coroutineScope { }` block to wait for them
 */
@Deprecated("No replacement. Group child in a coroutineScope { } block to wait for them")
public suspend fun Job.joinChildren() {
    children.forEach { it.join() }
}

// -------------------- CoroutineContext extensions --------------------

/**
 * Returns `true` when the [Job] of the coroutine in this context is still active
 * (has not completed and was not cancelled yet).
 *
 * Check this property in long-running computation loops to support cancellation
 * when [CoroutineScope.isActive] is not available:
 *
 * ```
 * while (coroutineContext.isActive) {
 *     // do some computation
 * }
 * ```
 *
 * The `coroutineContext.isActive` expression is a shortcut for `coroutineContext[Job]?.isActive == true`.
 * See [Job.isActive].
 */
public val CoroutineContext.isActive: Boolean
    get() = this[Job]?.isActive == true

/**
 * Cancels [Job] of this context. The result is `true` if the job was
 * cancelled as a result of this invocation or was already being cancelled and
 * `false` if there is no job in the context or if it was already completed. See [Job.cancel] for details.
 */
public fun CoroutineContext.cancel(): Boolean =
    this[Job]?.cancel() ?: false

/**
 * Cancels [Job] of this context with an optional cancellation [cause]. The result is `true` if the job was
 * cancelled as a result of this invocation and `false` if there is no job in the context or if it was already
 * cancelled or completed. See [Job.cancel] for details.
 *
 * **Note: This is an experimental api.** Cancellation of a job with exception may change its semantics in the future.
 */
@ExperimentalCoroutinesApi
public fun CoroutineContext.cancel(cause: Throwable? = null): Boolean =
    this[Job]?.cancel(cause) ?: false

/**
 * Cancels all children of the [Job] in this context, without touching the the state of this job itself.
 * It does not do anything if there is no job in the context or it has no children.
 */
public fun CoroutineContext.cancelChildren() {
    this[Job]?.children?.forEach { it.cancel() }
}

/**
 * Cancels all children of the [Job] in this context with an optional cancellation [cause],
 * without touching the the state of this job itself.
 * It does not do anything if there is no job in the context or it has no children.
 *
 * **Note: This is an experimental api.** Cancellation of a job with exception may change its semantics in the future.
 */
@ExperimentalCoroutinesApi
public fun CoroutineContext.cancelChildren(cause: Throwable? = null) {
    this[Job]?.children?.forEach { it.cancel(cause) }
}

/**
 * @suppress **Deprecated**: `join` is now a member function of `Job`.
 */
@Suppress("EXTENSION_SHADOWED_BY_MEMBER", "DeprecatedCallableAddReplaceWith")
@Deprecated(message = "`join` is now a member function of `Job`")
public suspend fun Job.join() = this.join()

/**
 * No-op implementation of [DisposableHandle].
 * @suppress **This an internal API and should not be used from general code.**
 */
<<<<<<< HEAD
public object NonDisposableHandle : DisposableHandle, ChildHandle {
    /**
     * Does not do anything.
     * @suppress
     */
=======
@InternalCoroutinesApi
public object NonDisposableHandle : DisposableHandle {
    /** Does not do anything. */
>>>>>>> f3071595
    override fun dispose() {}

    /**
     * Returns `false`.
     * @suppress
     */
    override fun childCancelled(cause: Throwable): Boolean = false

    /**
     * Returns "NonDisposableHandle" string.
     * @suppress
     */
    override fun toString(): String = "NonDisposableHandle"
}<|MERGE_RESOLUTION|>--- conflicted
+++ resolved
@@ -127,16 +127,9 @@
      * returned. The [CancellationException.cause] of the resulting [CancellationException] references
      * the original cancellation cause that was passed to [cancel] function.
      *
-<<<<<<< HEAD
      * This function throws [IllegalStateException] when invoked on a job that is still active.
      *
-     * @suppress **This is unstable API and it is subject to change.**
-=======
-     * This function throws [IllegalStateException] when invoked on a job that has not
-     * [completed][isCompleted] nor [cancelled][isCancelled] yet.
-     *
      * @suppress **This an internal API and should not be used from general code.**
->>>>>>> f3071595
      */
     @InternalCoroutinesApi
     public fun getCancellationException(): CancellationException
@@ -183,7 +176,7 @@
     public fun cancel(cause: Throwable? = null): Boolean
 
     // ------------ parent-child ------------
-    
+
     /**
      * Returns a sequence of this job's children.
      *
@@ -221,17 +214,12 @@
      * lookup a [Job] instance in the parent context and use this function to attach themselves as a child.
      * They also store a reference to the resulting [ChildHandle] and dispose a handle when they complete.
      *
-     * @suppress **This is unstable API and it is subject to change.**
-     *           This is an internal API. This method is too error prone for public API.
-     */
-<<<<<<< HEAD
+     * @suppress This is an internal API. This method is too error prone for public API.
+     */
     // ChildJob and ChildHandle are made internal on purpose to further deter 3rd-party impl of Job
+    @InternalCoroutinesApi
     @Suppress("EXPOSED_FUNCTION_RETURN_TYPE", "EXPOSED_PARAMETER_TYPE")
     public fun attachChild(child: ChildJob): ChildHandle
-=======
-    @InternalCoroutinesApi
-    public fun attachChild(child: Job): DisposableHandle
->>>>>>> f3071595
 
     /**
      * Cancels all children jobs of this coroutine with the given [cause]. Unlike [cancel],
@@ -346,12 +334,8 @@
      *        then the [handler] is immediately and synchronously invoked and no-op [DisposableHandle] is returned;
      *        when `false` then no-op [DisposableHandle] is returned, but the [handler] is not invoked.
      * @param handler the handler.
-     * 
-<<<<<<< HEAD
-     * @suppress **This is unstable API and it is subject to change.**
-=======
+     *
      * @suppress **This an internal API and should not be used from general code.**
->>>>>>> f3071595
      */
     @InternalCoroutinesApi
     public fun invokeOnCompletion(
@@ -393,39 +377,6 @@
 }
 
 /**
-<<<<<<< HEAD
- * A reference that parent receives from its child so that it can report its failure.
- *
- * @suppress **This is unstable API and it is subject to change.**
- */
-internal interface ChildJob : Job {
-    /**
-     * Parent is reporting failure to the child by invoking this method.
-     * Child finds the failure cause using [getCancellationException] of the [parentJob].
-     * This method does nothing is the child is already failing.
-     *
-     * @suppress **This is unstable API and it is subject to change.**
-     */
-    public fun parentCancelled(parentJob: Job)
-}
-
-/**
- * A handle that child keep onto its parent so that it is able to report its failure.
- * 
- * @suppress **This is unstable API and it is subject to change.**
- */
-internal interface ChildHandle : DisposableHandle {
-    /**
-     * Child is reporting failure to the parent by invoking this method.
-     * This method is invoked by the child twice. The first time child report its root cause as soon as possible,
-     * so that all its siblings and the parent can start finishing their work asap on failure. The second time
-     * child invokes this method when it had aggregated and determined its final termination cause.
-     *
-     * @suppress **This is unstable API and it is subject to change.**
-     */
-    public fun childCancelled(cause: Throwable): Boolean
-}
-=======
  * @suppress **This an internal API and should not be used from general code.**
  */
 @Suppress("FunctionName")
@@ -436,7 +387,41 @@
             block()
         }
     }
->>>>>>> f3071595
+
+// -------------------- Parent-child communication --------------------
+
+/**
+ * A reference that parent receives from its child so that it can report its failure.
+ *
+ * @suppress **This is unstable API and it is subject to change.**
+ */
+internal interface ChildJob : Job {
+    /**
+     * Parent is reporting failure to the child by invoking this method.
+     * Child finds the failure cause using [getCancellationException] of the [parentJob].
+     * This method does nothing is the child is already failing.
+     *
+     * @suppress **This is unstable API and it is subject to change.**
+     */
+    public fun parentCancelled(parentJob: Job)
+}
+
+/**
+ * A handle that child keep onto its parent so that it is able to report its failure.
+ *
+ * @suppress **This is unstable API and it is subject to change.**
+ */
+internal interface ChildHandle : DisposableHandle {
+    /**
+     * Child is reporting failure to the parent by invoking this method.
+     * This method is invoked by the child twice. The first time child report its root cause as soon as possible,
+     * so that all its siblings and the parent can start finishing their work asap on failure. The second time
+     * child invokes this method when it had aggregated and determined its final termination cause.
+     *
+     * @suppress **This is unstable API and it is subject to change.**
+     */
+    public fun childCancelled(cause: Throwable): Boolean
+}
 
 // -------------------- Job extensions --------------------
 
@@ -579,17 +564,12 @@
  * No-op implementation of [DisposableHandle].
  * @suppress **This an internal API and should not be used from general code.**
  */
-<<<<<<< HEAD
+@InternalCoroutinesApi
 public object NonDisposableHandle : DisposableHandle, ChildHandle {
     /**
      * Does not do anything.
      * @suppress
      */
-=======
-@InternalCoroutinesApi
-public object NonDisposableHandle : DisposableHandle {
-    /** Does not do anything. */
->>>>>>> f3071595
     override fun dispose() {}
 
     /**
